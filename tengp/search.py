--- conflicted
+++ resolved
@@ -6,28 +6,15 @@
 from .mutations import point_mutation
 from .individual import IndividualBuilder
 from .parameters import FunctionSet, Parameters
-<<<<<<< HEAD
-from .utils import round_cma_vector
+from .utils import round_cma_vector, handle_invalid_decorator
 
-
+@handle_invalid_decorator
 def simple_es(X, y, cost_function, params,
               target_fitness=0,
               population_size=5,
               evaluations=5000,
               random_state=None,
               verbose=False):
-=======
-from .utils import handle_invalid_decorator
-
-
-@handle_invalid_decorator
-def evolution_strategy(X, y, cost_function, params,
-                       target_fitness=0,
-                       population_size=5,
-                       evaluations=5000,
-                       random_state=None,
-                       verbose=True):
->>>>>>> 91a7160d
 
     if random_state:
         random.seed(random_state)
